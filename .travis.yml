sudo: required

env:
 - DIST=precise
 - DIST=trusty

before_install:
 - sudo add-apt-repository ppa:heiko-klein/fimex -y
 - sudo apt-get update -qq
<<<<<<< HEAD
 - sudo apt-get install pbuilder aptitude ubuntu-dev-tools libgsl0-dev libblas-dev libgrib-api-dev libboost-system-dev libfimex-dev
 - echo "OTHERMIRROR=\"deb http://ppa.launchpad.net/heiko-klein/fimex/ubuntu ${DIST} main\"" > ~/.pbuilderrc
 - echo "HOOKDIR=\"~/.pbuilder-hooks/\"" >> ~/.pbuilderrc
=======
 - sudo apt-get install pbuilder aptitude ubuntu-dev-tools libgsl0-dev libblas-dev
# Temporary hack to get pbuilder to work
 - sudo sed '286,289d' /usr/bin/pbuilder-dist > temp
 - sudo mv temp /usr/bin/pbuilder-dist
 - sudo chmod a+x /usr/bin/pbuilder-dist
>>>>>>> 90ea8583
 - for CHAR in $(seq 0 9) a b c d e f; do sudo mkdir -p /var/cache/pbuilder/ccache/${CHAR}; done
 - pbuilder-dist ${DIST} create --debootstrapopts --variant=buildd
 - pbuilder-dist ${DIST} update --release-only
 - sudo pip install cpp-coveralls

script:
 - sed -i "s:precise:${DIST}:g" debian/changelog
 - debuild -S -uc
 - pbuilder-dist ${DIST} build --allow-untrusted ../*.dsc
# Rebuild so that coverage stats can be collected
 - sudo debuild-pbuilder -us -uc

after_success: coveralls --gcov-options '\-lp'

os: linux<|MERGE_RESOLUTION|>--- conflicted
+++ resolved
@@ -7,17 +7,13 @@
 before_install:
  - sudo add-apt-repository ppa:heiko-klein/fimex -y
  - sudo apt-get update -qq
-<<<<<<< HEAD
  - sudo apt-get install pbuilder aptitude ubuntu-dev-tools libgsl0-dev libblas-dev libgrib-api-dev libboost-system-dev libfimex-dev
  - echo "OTHERMIRROR=\"deb http://ppa.launchpad.net/heiko-klein/fimex/ubuntu ${DIST} main\"" > ~/.pbuilderrc
  - echo "HOOKDIR=\"~/.pbuilder-hooks/\"" >> ~/.pbuilderrc
-=======
- - sudo apt-get install pbuilder aptitude ubuntu-dev-tools libgsl0-dev libblas-dev
 # Temporary hack to get pbuilder to work
  - sudo sed '286,289d' /usr/bin/pbuilder-dist > temp
  - sudo mv temp /usr/bin/pbuilder-dist
  - sudo chmod a+x /usr/bin/pbuilder-dist
->>>>>>> 90ea8583
  - for CHAR in $(seq 0 9) a b c d e f; do sudo mkdir -p /var/cache/pbuilder/ccache/${CHAR}; done
  - pbuilder-dist ${DIST} create --debootstrapopts --variant=buildd
  - pbuilder-dist ${DIST} update --release-only
