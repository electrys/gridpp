--- conflicted
+++ resolved
@@ -207,7 +207,6 @@
       status = Util::copy("testing/files/10x10.nc", "testing/files/10x10_copy.nc");
       EXPECT_TRUE(status);
    }
-<<<<<<< HEAD
    TEST_F(UtilTest, hasChar) {
       EXPECT_TRUE(Util::hasChar("te  2384 &$*#st", 't'));
       EXPECT_TRUE(Util::hasChar("te  2384 &$*#st", ' '));
@@ -231,11 +230,10 @@
       // Invalid input should not throw an error
       Util::formatDescription("test", "ad qwi qwio wqio dwqion qdwion", 10, 5, 2); // Too narrow message
       Util::formatDescription("test", "ad qwi qwio wqio dwqion qdwion", 10, 11, 2); // Very narrow message
-=======
+   }
    TEST_F(UtilTest, gridppVersion) {
       std::string version = Util::gridppVersion();
       EXPECT_NE("", version);
->>>>>>> 88273cf0
    }
 }
 int main(int argc, char **argv) {
