--- conflicted
+++ resolved
@@ -224,15 +224,9 @@
       EXPECT_EQ(1, J[0][0]);
 
       // Don't change the grid
-<<<<<<< HEAD
-      boost::uuids::uuid idBefore = from.getUniqueTag();
+      Uuid idBefore = from.getUniqueTag();
       setLatLon(from, (const float[]) {60,50,55}, (const float[]){5,4});
-      boost::uuids::uuid idAfter = from.getUniqueTag();
-=======
-      Uuid idBefore = from.getUniqueTag();
-      setLatLon(from, (float[]) {60,50,55}, (float[]){5,4});
       Uuid idAfter = from.getUniqueTag();
->>>>>>> b2b6301a
       EXPECT_EQ(idBefore, idAfter);
       Downscaler::getNearestNeighbour(from, to, I, J);
       ASSERT_EQ(2, I.size());
