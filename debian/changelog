--- conflicted
+++ resolved
@@ -1,15 +1,15 @@
-gridpp (0.2.2) precise; urgency=low
+gridpp (0.2.3) precise; urgency=low
 
-<<<<<<< HEAD
   * Calibration faster when parameter grid is different than output grid
   * -c altitude works for Ec file type
 
  -- Thomas Nipen <thomas.nipen@met.no>  Tue, 15 Mar 2016 14:33:43 +0100
-=======
+
+gridpp (0.2.2) precise; urgency=low
+
   * Adds carriage returns in NorcomQnh file format
 
  -- Thomas Nipen <thomas.nipen@met.no>  Thu, 26 May 2016 10:11:34 +0200
->>>>>>> 0f86123a
 
 gridpp (0.2.1) precise; urgency=low
 
